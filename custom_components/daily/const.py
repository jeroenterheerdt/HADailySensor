--- conflicted
+++ resolved
@@ -3,11 +3,7 @@
 DOMAIN = "daily"
 NAME = "Daily Sensor"
 DOMAIN_DATA = f"{DOMAIN}_data"
-<<<<<<< HEAD
 VERSION = "0.3.7"
-=======
-VERSION = "0.3.6-beta"
->>>>>>> 66e32977
 
 ISSUE_URL = "https://github.com/jeroenterheerdt/HADailySensor/issues"
 

--- conflicted
+++ resolved
@@ -137,13 +137,9 @@
                         self._state = variance(self._values)
                     except StatisticsError:
                         pass
-<<<<<<< HEAD
                 if state_minmax_changed:
                     self._occurrence = datetime.now()
                 self.hass.add_job(self.async_update_ha_state)
-=======
-                self.hass.add_job(self.async_write_ha_state)
->>>>>>> a61663ac
         except ValueError:
             _LOGGER.error(
                 "unable to convert to float. Please check the source sensor ({}) is available.".format(
